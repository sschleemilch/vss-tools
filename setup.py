#!/usr/bin/env python3
from setuptools import setup, find_packages
from pathlib import Path


<<<<<<< HEAD
# ...otherwise, use abbreviated git commit hash
if version == '':
    r = subprocess.run(['git', 'rev-parse', '--short=8', 'HEAD'], stdout=subprocess.PIPE)
    version = '4.1.dev+' + r.stdout.rstrip().decode('UTF-8')
=======
# Proposed versioning mechanism
#
# General: - Use 3 numbers only if needed, i.e. do not use X.Y.0
#          - Master branch should by default always have a dev-version, except for released commits
#
# * During development (in master), use X.Y.devN, use N==0 as starting point, only increase N if needed for pypi
#   reasons, like if a maintainer has pushed 4.0.dev0 to pypi, then update to 4.0.dev1
# * For release candidates use X.YrcN, use N==0 as starting point
# * If needed (for bigger functionality, dependencies, .., create pre-releases like 4.1a0
# * When working on patches just add a third number, like 4.1.1, 4.1.1.dev0, 4.1.1rc0 (if needed at all)
#
#
this_directory = Path(__file__).parent
long_description = (this_directory / "README-PYPI.md").read_text()
>>>>>>> 784505f3

setup(
    name='vss-tools',
    description='COVESA Vehicle Signal Specification tooling.',
    long_description=long_description,
    long_description_content_type='text/markdown',
    version='4.0',
    url='https://github.com/COVESA/vss-tools',
    license='Mozilla Public License 2.0',
    packages=find_packages(exclude=('tests', 'contrib')),
    scripts=['vspec2csv.py', 'vspec2x.py', 'vspec2franca.py', 'vspec2json.py', 'vspec2ddsidl.py',
             'vspec2yaml.py', 'vspec2protobuf.py', 'vspec2graphql.py'],
    python_requires='>=3.8',
    install_requires=['pyyaml>=5.1', 'anytree>=2.8.0', 'deprecation>=2.1.0', 'graphql-core'],
    tests_require=['pytest>=2.7.2'],
    package_data={'vspec': [
        'py.typed'
    ]},
)<|MERGE_RESOLUTION|>--- conflicted
+++ resolved
@@ -2,13 +2,6 @@
 from setuptools import setup, find_packages
 from pathlib import Path
 
-
-<<<<<<< HEAD
-# ...otherwise, use abbreviated git commit hash
-if version == '':
-    r = subprocess.run(['git', 'rev-parse', '--short=8', 'HEAD'], stdout=subprocess.PIPE)
-    version = '4.1.dev+' + r.stdout.rstrip().decode('UTF-8')
-=======
 # Proposed versioning mechanism
 #
 # General: - Use 3 numbers only if needed, i.e. do not use X.Y.0
@@ -23,14 +16,13 @@
 #
 this_directory = Path(__file__).parent
 long_description = (this_directory / "README-PYPI.md").read_text()
->>>>>>> 784505f3
 
 setup(
     name='vss-tools',
     description='COVESA Vehicle Signal Specification tooling.',
     long_description=long_description,
     long_description_content_type='text/markdown',
-    version='4.0',
+    version='4.1.dev0',
     url='https://github.com/COVESA/vss-tools',
     license='Mozilla Public License 2.0',
     packages=find_packages(exclude=('tests', 'contrib')),
