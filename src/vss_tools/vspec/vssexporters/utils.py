# Copyright (c) 2023 Contributors to COVESA
#
# This program and the accompanying materials are made available under the
# terms of the Mozilla Public License 2.0 which is available at
# https://www.mozilla.org/en-US/MPL/2.0/
#
# SPDX-License-Identifier: MPL-2.0

from vss_tools import log
<<<<<<< HEAD
from anytree import findall, PreOrderIter  # type: ignore
=======
from anytree import RenderTree, findall
>>>>>>> 50ad7855
from pathlib import Path
from vss_tools.vspec.tree import (
    VSSNode,
    build_trees,
    get_root_with_name,
)
from vss_tools.vspec.vspec import VSpec, load_vspec
from vss_tools.vspec.units_quantities import load_quantities, load_units
from vss_tools.vspec.datatypes import (
    dynamic_units,
    dynamic_datatypes,
    dynamic_quantities,
)
from vss_tools.vspec.model import VSSDataStruct


class NameViolationException(Exception):
    pass


class ExtraAttributesException(Exception):
    pass


def load_quantities_and_units(
    quantities: tuple[Path, ...], units: tuple[Path, ...], vspec_root: Path
) -> None:
    if not quantities:
        quantities = (vspec_root / "quantities.yaml",)
    if not units:
        units = (vspec_root / "units.yaml",)

    quantity_data = load_quantities(list(quantities))
    dynamic_quantities.extend(list(quantity_data.keys()))
    unit_data = load_units(list(units))
    for k, v in unit_data.items():
        dynamic_units[k] = v.allowed_datatypes
        dynamic_units[v.unit] = v.allowed_datatypes


def check_name_violations(root: VSSNode, strict: bool, aborts: tuple[str]) -> None:
    if strict or "name-style" in aborts:
        naming_violations = root.get_naming_violations()
        if naming_violations:
            for violation in naming_violations:
                log.error(f"Name violation: '{violation[0]}' ({violation[1]})")
            raise NameViolationException(
                f"Name violations detected: {naming_violations}"
            )


def check_extra_attribute_violations(
    root: VSSNode, strict: bool, aborts: tuple[str], extended_attributes: tuple[str]
) -> None:
    if strict or "unknown-attribute" in aborts:
        extra_attributes = root.get_extra_attributes(extended_attributes)
        if extra_attributes:
            for attribute in extra_attributes:
                log.error(
                    f"Forbidden extra attribute: '{
                        attribute[0]}':'{attribute[1]}'"
                )
            raise ExtraAttributesException(
                f"Forbidden extra attributes detected: {extra_attributes}"
            )


def get_trees(
    include_dirs: tuple[Path],
    aborts: tuple[str],
    strict: bool,
    extended_attributes: tuple[str],
    uuid: bool,
    quantities: tuple[Path, ...],
    vspec: Path,
    units: tuple[Path, ...],
    types: tuple[Path, ...],
    overlays: tuple[Path, ...],
    expand: bool,
) -> tuple[VSSNode, VSSNode | None]:
    # BUG: Overlay cannot overwrite Branch that has instances correctly!!
    # Probably best:
    # - Load separately
    # - implmenet VSSTreeNode.merge()
    # - for overlay in overlay_tree: vspec_tree.merge(overlay)
    vspec_data: VSpec = load_vspec(include_dirs, [vspec] + list(types))

    overlay_data: VSpec | None = None
    if overlays:
        overlay_data = load_vspec(include_dirs, list(overlays))

    load_quantities_and_units(quantities, units, vspec.parent)

    roots, orphans = build_trees(vspec_data.data)
    if orphans:
        log.error(f"Model has orphans\n{orphans}")
        exit(1)

    for r in roots:
        if expand:
            r.expand_instances()
        if uuid:
            r.add_uuids()

    overlay_roots: list[VSSNode] = []
    if overlay_data:
        log.info(f"Building overlay trees from {list(overlays)}")
        overlay_roots, overlay_orphans = build_trees(overlay_data.data, is_overlay=True)

        if len(overlay_roots) > 1:
            log.critical(f"Unexpected amount of overlay roots: {len(overlay_roots)}")
            log.critical(f"Overlay roots: {overlay_roots}")
            exit(1)

        if overlay_orphans:
            log.error(f"Overlay has orphans\n{overlay_orphans}")
            exit(1)

    if len(roots) > 2:
        log.critical(f"Unexpected amount of roots: {len(roots)}")
        log.critical(f"Roots: {roots}")
        exit(1)

    root = get_root_with_name(roots, "Vehicle")

    if not root:
        log.critical("Did not find 'Vehicle' root.")
        exit(1)

<<<<<<< HEAD
    if isinstance(root, VSSNode) and overlay_roots:
        log.info(f"Merging tree with overlay tree")
        root.merge(overlay_roots[0])

    if strict or "name-style" in aborts:
        naming_violations = root.get_naming_violations()
        if naming_violations:
            for violation in naming_violations:
                log.critical(f"Name violation: '{violation[0]}' ({violation[1]})")
            exit(1)

    if strict or "unknown-attribute" in aborts:
        additional_attributes = root.get_additional_attributes(extended_attributes)
        if additional_attributes:
            for attribute in additional_attributes:
                log.critical(
                    f"Additional forbidden attribute: '{attribute[0]}':'{attribute[1]}'"
                )
            exit(1)
=======
    try:
        check_name_violations(root, strict, aborts)
        check_extra_attribute_violations(root, strict, aborts, extended_attributes)
    except (NameViolationException, ExtraAttributesException):
        exit(1)
>>>>>>> 50ad7855

    types_root = get_root_with_name(roots, "Types")

    if types_root:
        struct_nodes = findall(
            types_root,
            filter_=lambda node: isinstance(node.data, VSSDataStruct),
        )
        dynamic_datatypes.extend([node.name for node in struct_nodes])
        if dynamic_datatypes:
            log.info(f"Dynamic datatypes: {len(dynamic_datatypes)}")

    log.debug(RenderTree(root).by_attr())
    return root, types_root<|MERGE_RESOLUTION|>--- conflicted
+++ resolved
@@ -7,11 +7,7 @@
 # SPDX-License-Identifier: MPL-2.0
 
 from vss_tools import log
-<<<<<<< HEAD
-from anytree import findall, PreOrderIter  # type: ignore
-=======
 from anytree import RenderTree, findall
->>>>>>> 50ad7855
 from pathlib import Path
 from vss_tools.vspec.tree import (
     VSSNode,
@@ -141,33 +137,15 @@
         log.critical("Did not find 'Vehicle' root.")
         exit(1)
 
-<<<<<<< HEAD
     if isinstance(root, VSSNode) and overlay_roots:
-        log.info(f"Merging tree with overlay tree")
+        log.info("Merging tree with overlay tree")
         root.merge(overlay_roots[0])
 
-    if strict or "name-style" in aborts:
-        naming_violations = root.get_naming_violations()
-        if naming_violations:
-            for violation in naming_violations:
-                log.critical(f"Name violation: '{violation[0]}' ({violation[1]})")
-            exit(1)
-
-    if strict or "unknown-attribute" in aborts:
-        additional_attributes = root.get_additional_attributes(extended_attributes)
-        if additional_attributes:
-            for attribute in additional_attributes:
-                log.critical(
-                    f"Additional forbidden attribute: '{attribute[0]}':'{attribute[1]}'"
-                )
-            exit(1)
-=======
     try:
         check_name_violations(root, strict, aborts)
         check_extra_attribute_violations(root, strict, aborts, extended_attributes)
     except (NameViolationException, ExtraAttributesException):
         exit(1)
->>>>>>> 50ad7855
 
     types_root = get_root_with_name(roots, "Types")
 
